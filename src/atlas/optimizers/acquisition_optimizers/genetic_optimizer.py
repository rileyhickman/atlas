#!/usr/bin/env python

from typing import Any, Callable, Dict, List, Optional, Tuple, Union

import numpy as np
import torch
from botorch.acquisition import AcquisitionFunction
from deap import base, creator, tools
from olympus import ParameterVector
from olympus.campaigns import ParameterSpace
from rich.progress import track

from atlas import Logger
from atlas.optimizers.acqfs import create_available_options
from atlas.optimizers.acquisition_optimizers.base_optimizer import \
    AcquisitionOptimizer
from atlas.optimizers.params import Parameters
from atlas.optimizers.utils import (cat_param_to_feat, forward_normalize,
                                    forward_standardize, get_cat_dims,
                                    get_fixed_features_list,
                                    infer_problem_type, param_vector_to_dict,
                                    propose_randomly, reverse_normalize,
                                    reverse_standardize)


class GeneticOptimizer(AcquisitionOptimizer):
    def __init__(
        self,
        params_obj: Parameters,
        acquisition_type: str,
        acqf: AcquisitionFunction,
        known_constraints: Union[Callable, List[Callable]],
        batch_size: int,
        feas_strategy: str,
        fca_constraint: Callable,
        params: torch.Tensor,
        timings_dict: Dict,
        use_reg_only:bool=False,
        **kwargs: Any,
    ):
        """
        constraints : list or None
            List of callables that are constraints functions. Each function takes a parameter dict, e.g.
            {'x0':0.1, 'x1':10, 'x2':'A'} and returns a bool indicating
            whether it is in the feasible region or not.
        """
        local_args = {
            key: val for key, val in locals().items() if key != "self"
        }
        super().__init__(**local_args)

        self.params_obj = params_obj
        self.param_space = self.params_obj.param_space
        self.problem_type = infer_problem_type(self.param_space)
        self.acquisition_type = acquisition_type
        self.acqf = acqf
        self.bounds = self.params_obj.bounds
        self.batch_size = batch_size
        self.feas_strategy = feas_strategy
        self.fca_constraint = fca_constraint
        self.known_constraints = known_constraints
        self.use_reg_only = use_reg_only
        self.has_descriptors = self.params_obj.has_descriptors
        self._params = params
        self._mins_x = self.params_obj._mins_x
        self._maxs_x = self.params_obj._maxs_x

        self.kind = 'genetic'

        # range of opt domain dimensions
        self.param_ranges = self._get_param_ranges()


    def _wrapped_fca_constraint(self, params):
        # >= 0 is a feasible point --> True
        # < 0 is an infeasible point --> False
        # transform dictionary rep of x to expanded format
        expanded = self.params_obj.param_vectors_to_expanded(
            [ParameterVector().from_dict(params,self.param_space)],
            is_scaled=True,
            return_scaled=False # should already be scaled
        )
        val = self.fca_constraint(
            torch.tensor(expanded).view(expanded.shape[0], 1, expanded.shape[1])
        ).detach().numpy()[0][0]

        if val >= 0:
            return True
        else:
            return False


    def _get_param_ranges(self):
        param_ranges = []
        counter = 0
        for param in self.param_space:
            if param.type == 'continuous':
                param_ranges.append(self.bounds[1,counter]-self.bounds[0,counter])
                counter+=1
            elif param.type=='discrete':
                param_ranges.append(len(param.options))
                counter+=1
            elif param.type == 'categorical':
                param_ranges.append(len(param.options))
                if self.has_descriptors:
                    counter+=len(param.descriptors[0])
                else:
                    counter+=len(param.options)
        return np.array(param_ranges)


    def indexify(self):
        samples = []
        counter = 0
        for cond, cond_raw in zip(self.batch_initial_conditions, self.raw_conditions):
            sample = []
            counter = 0
            for elem, p in zip(cond_raw, self.param_space):
                if p.type == 'continuous':
                    sample.append(float(cond[counter]))
                    counter+=1
                elif p.type == 'discrete':
                    sample.append(float(p.options.index(float(elem))))
                    counter+=1
                elif p.type == 'categorical':
                    sample.append(float(p.options.index(elem)))
                    if self.has_descriptors:
                        counter+=len(p.descriptors[0])
                    else:
                        counter+=len(p.options)
            samples.append(sample)
        return np.array(samples)


    def deindexify(self, x):
        samples = []
        for x_ in x:
            sample = []
            counter = 0
            for elem, p in zip(x_, self.param_space):

                if p.type == 'continuous':
                    sample.append(float(elem))
                    counter+=1
                elif p.type == 'discrete':
                    sample.append(float(p.options[int(elem)]))
                    counter+=1
                elif p.type == 'categorical':
                    sample.extend(
                        cat_param_to_feat(
                            p, p.options[int(elem)], self.has_descriptors,
                        )
                    )
            samples.append(sample)
        return np.array(samples)


    def acquisition(self, x: np.ndarray) -> Tuple:

        x = self.deindexify(x.reshape((1, x.shape[0])))
        x = torch.tensor(
            x.reshape((1, self.batch_size, x.shape[1]))
        )
        # return the negative of the acqf - this is conventionally minimized by
        # deap, but we want to maximize acqf
        return -self.acqf(x).detach().numpy()[0],



    def _optimize(self, max_iter:int=10, show_progress:bool=True) -> List[ParameterVector]:
        """
        Returns list of parameter vectors with the optimized recommendations

        show_progress : bool
            whether to display the optimization progress. Default is False.
        """
        (
            self.nonlinear_inequality_constraints,
            self.batch_initial_conditions,
            self.raw_conditions
        ) = self.gen_initial_conditions()

        self.batch_initial_conditions = self.batch_initial_conditions.squeeze().numpy() # scaled

        if type(self.nonlinear_inequality_constraints) == type(None):
            self.nonlinear_inequality_constraints = []

        # define which single-step optimization function to use, based on whether or not
        # we have known constraints
        if self.nonlinear_inequality_constraints != []:
            Logger.log('GA acquisition optimizer using constrained evolution', 'INFO')
            self._one_step_evolution = self._constrained_evolution
        else:
            Logger.log('GA acquisition optimizer using unconstrained evolution', 'INFO')
            self._one_step_evolution = self._evolution

        # indexify the discrete and categorical options
        samples = self.indexify() # scaled

        # crossover and mutation probabilites
        CXPB = 0.5
        MUTPB = 0.4

        # setup GA with DEAP
        creator.create(
            "FitnessMin", base.Fitness, weights=[-1.0]
        )  # we minimize negative of the acquisition
        creator.create("Individual", list, fitness=creator.FitnessMin)

        # ------------
        # make toolbox
        # ------------
        toolbox = base.Toolbox()
        toolbox.register("population", param_vectors_to_deap_population)
        toolbox.register("evaluate", self.acquisition)
        # use custom mutations for continuous, discrete, and categorical variables
        toolbox.register("mutate", self._custom_mutation, indpb=0.2)
        toolbox.register("select", tools.selTournament, tournsize=3)

        # mating type depends on how many genes we have
        if np.shape(samples)[1] == 1:
            toolbox.register("mate", cxDummy)  # i.e. no crossover
        elif np.shape(samples)[1] == 2:
            toolbox.register(
                "mate", tools.cxUniform, indpb=0.5
            )  # uniform crossover
        else:
            toolbox.register("mate", tools.cxTwoPoint)  # two-point crossover

        # Initialise population
        population = toolbox.population(samples)

        # Evaluate pop fitnesses
        fitnesses = list(map(toolbox.evaluate, np.array(population)))
        for ind, fit in zip(population, fitnesses):
            ind.fitness.values = fit

        # create hall of fame
        num_elites = int(
            round(0.05 * len(population), 0)
        )  # 5% of elite individuals
        halloffame = tools.HallOfFame(
            num_elites
        )  # hall of fame with top individuals
        halloffame.update(population)

        # register some statistics and create logbook
        stats = tools.Statistics(lambda ind: ind.fitness.values)
        stats.register("avg", np.mean)
        stats.register("std", np.std)
        stats.register("min", np.min)
        stats.register("max", np.max)

        logbook = tools.Logbook()
        logbook.header = ["gen", "nevals"] + (stats.fields if stats else [])
        record = stats.compile(population) if stats else {}
        logbook.record(gen=0, nevals=len(population), **record)


        # ------------------------------
        # Begin the generational process
        # ------------------------------
        if show_progress is True:
            # run loop with progress bar
            iterable = track(
                range(1, max_iter + 1),
                total=max_iter,
                description="Optimizing proposals...",
                transient=False,
            )
        else:
            # run loop without progress bar
            iterable = range(1, max_iter + 1)

        for gen in iterable:
            offspring = self._one_step_evolution(
                population=population,
                toolbox=toolbox,
                halloffame=halloffame,
                cxpb=CXPB,
                mutpb=MUTPB,
            )

            # Evaluate the individuals with an invalid fitness
            invalid_ind = [ind for ind in offspring if not ind.fitness.valid]
            fitnesses = map(toolbox.evaluate, np.array(invalid_ind))
            for ind, fit in zip(invalid_ind, fitnesses):
                ind.fitness.values = fit

            # add the best back to population
            offspring.extend(halloffame.items)

            # Update the hall of fame with the generated individuals
            halloffame.update(offspring)

            # Replace the current population by the offspring
            population[:] = offspring

            # Append the current generation statistics to the logbook
            record = stats.compile(population) if stats else {}
            logbook.record(gen=gen, nevals=len(invalid_ind), **record)

            # convergence criterion, if the population has very similar fitness, stop
            # we quit if the population is found in the hypercube with edge 10% of the optimization domain
            if self._converged(population, slack=0.1) is True:
                break

        # DEAP cleanup
        del creator.FitnessMin
        del creator.Individual

        # select best recommendations and return them as param vectors
        acqf_vals = [self.acquisition(x)[0] for x in np.array(population)]

        best_idxs = np.argsort(acqf_vals)[:self.batch_size]
        best_batch_pop = np.array(population)[best_idxs]

<<<<<<< HEAD
        # TODO: this bit is pretty hacky...
        best_batch_pop_deindex = self.deindexify(best_batch_pop)
        best_batch_pop_deindex = reverse_normalize(
            best_batch_pop_deindex,self.params_obj._mins_x,self.params_obj._maxs_x,
        )
=======

        # TODO: this is pretty hacky...
        # Does this re-normalize things??
        best_batch_pop_deindex = self.deindexify(best_batch_pop) # scaled


        best_batch_pop_deindex = reverse_normalize(
            best_batch_pop_deindex, 
            self.params_obj._mins_x,
            self.params_obj._maxs_x,
            #np.array(self.params_obj.bounds[0]), # mins
            #np.array(self.params_obj.bounds[1]), # maxs
        )

>>>>>>> 618234a2

        best_batch = []
        for best_index, best_deindex in zip(best_batch_pop,best_batch_pop_deindex):
            sample = []
            counter = 0
            for elem, p in zip(best_index, self.param_space):
                if p.type=='continuous':
                    sample.append(
                        _project_bounds(
                            best_deindex[counter], p.low, p.high,
                        )
                    )
                    counter+=1
                elif p.type == 'discrete':
                    sample.append(
                        _project_bounds(
                            best_deindex[counter], p.low, p.high,
                        )
                    )
                    counter+=1
                elif p.type == 'categorical':
                    sample.append(elem)
                    if self.has_descriptors:
                        counter+=len(p.descriptors[0])
                    else:
                        counter+=len(p.options)
            best_batch.append(sample)

        best_batch_dicts = [param_vector_to_dict(sample, self.param_space) for sample in np.array(best_batch)]
        return_params = [ParameterVector().from_dict(dict_,self.param_space) for dict_ in best_batch_dicts]
        return return_params

    def _converged(self, population, slack=0.1):
        """If all individuals within specified subvolume, the population is not very diverse"""
        pop_ranges = np.max(population, axis=0) - np.min(
            population, axis=0
        )  # range of values in population
        normalized_ranges = pop_ranges / self.param_ranges  # normalised ranges
        bool_array = normalized_ranges < slack
        return all(bool_array)

    @staticmethod
    def _evolution(population, toolbox, halloffame, cxpb=0.5, mutpb=0.3):

        # size of hall of fame
        hof_size = len(halloffame.items) if halloffame.items else 0

        # Select the next generation individuals (allow for elitism)
        offspring = toolbox.select(population, len(population) - hof_size)

        # Clone the selected individuals
        offspring = list(map(toolbox.clone, offspring))

        # Apply crossover and mutation on the offspring
        for child1, child2 in zip(offspring[::2], offspring[1::2]):
            if np.random.random() < cxpb:
                toolbox.mate(child1, child2)
                del child1.fitness.values
                del child2.fitness.values

        for mutant in offspring:
            if np.random.random() < mutpb:
                toolbox.mutate(mutant)
                del mutant.fitness.values

        return offspring


    def _constrained_evolution(self, population, toolbox, halloffame, cxpb=0.5, mutpb=0.3):

        # size of hall of fame
        hof_size = len(halloffame.items) if halloffame.items else 0

        # Select the next generation individuals (allow for elitism)
        offspring = toolbox.select(population, len(population) - hof_size)

        # Clone the selected individuals
        offspring = list(map(toolbox.clone, offspring))

        # Apply crossover and mutation on the offspring
        for child1, child2 in zip(offspring[::2], offspring[1::2]):
            if np.random.random() < cxpb:
                parent1 = list(
                    map(toolbox.clone, child1)
                )  # both are parents to both children, but we select one here
                parent2 = list(map(toolbox.clone, child2))
                # mate
                toolbox.mate(child1, child2)
                # apply constraints
                self._apply_feasibility_constraint(child1, parent1)
                self._apply_feasibility_constraint(child2, parent2)
                # clear fitness values
                del child1.fitness.values
                del child2.fitness.values

        for mutant in offspring:
            if np.random.random() < mutpb:
                parent = list(map(toolbox.clone, mutant))
                # mutate
                toolbox.mutate(mutant)
                # apply constraints
                self._apply_feasibility_constraint(mutant, parent)
                # clear fitness values
                del mutant.fitness.values
        return offspring

    def _evaluate_feasibility(self, sample):
        # evaluate whether the optimized sample violates the known constraints
        # TODO: dont pass the parameter space here?? These should be scaled so they
        # might register a 'parameter out of bounds warning message' ...
        param = param_vector_to_dict(
            sample=sample,
            param_space=self.param_space
        )
        #feasible = [constr(param) for constr in self.known_constraints]
        feasible = [constr(param) for constr in self.nonlinear_inequality_constraints]

        return all(feasible)

    @staticmethod
    def _update_individual(ind, value_vector):
        for i, v in enumerate(value_vector):
            ind[i] = v

    def _apply_feasibility_constraint(self, child, parent):

        child_vector = np.array(
            child, dtype=object
        )  # object needed to allow strings of different lengths
        feasible = self._evaluate_feasibility(child_vector)
        # if feasible, stop, no need to project the mutant
        if feasible is True:
            return

        # If not feasible, we try project parent or child onto feasibility boundary following these rules:
        # - for continuous parameters, we do stick breaking that is like a continuous version of a binary tree search
        #   until the norm of the vector connecting parent and child is less than a chosen threshold.
        # - for discrete parameters, we do the same until the "stick" is as short as possible, i.e. the next step
        #   makes it infeasible
        # - for categorical variables, we first reset them to the parent, then after having changed continuous
        #   and discrete, we reset the child. If feasible, we keep the child's categories, if still infeasible,
        #   we keep the parent's categories.

        parent_vector = np.array(
            parent, dtype=object
        )  # object needed to allow strings of different lengths
        new_vector = child_vector

        child_continuous = child_vector[self.params_obj.cont_mask]
        child_discrete = child_vector[self.params_obj.disc_mask]
        child_categorical = child_vector[self.params_obj.cat_mask]

        parent_continuous = parent_vector[self.params_obj.cont_mask]
        parent_discrete = parent_vector[self.params_obj.disc_mask]
        parent_categorical = parent_vector[self.params_obj.cat_mask]

        # ---------------------------------------
        # (1) assign parent's categories to child
        # ---------------------------------------
        if any(self.params_obj.cat_mask) is True:
            new_vector[self.params_obj.cat_mask] = parent_categorical
            # If this fixes is, update child and return
            # This is equivalent to assigning the category to the child, and then going to step 2. Because child
            # and parent are both feasible, the procedure will converge to parent == child and will return parent
            if self._evaluate_feasibility(new_vector) is True:
                self._update_individual(child, new_vector)
                return

        # -----------------------------------------------------------------------
        # (2) follow stick breaking/tree search procedure for continuous/discrete
        # -----------------------------------------------------------------------
        if (
            any(self.params_obj.cont_mask)
            or any(self.params_obj.disc_mask) is True
        ):
            # data needed to normalize continuous values\
            # TODO: do we actually need to do this??
            lowers = self.bounds[0][self.params_obj.exp_cont_mask].numpy()
            uppers = self.bounds[1][self.params_obj.exp_cont_mask].numpy()
            inv_range = 1.0 / (uppers - lowers)
            counter = 0
            while True:
                # update continuous
                new_continuous = np.mean(
                    np.array([parent_continuous, child_continuous]), axis=0
                )
                # update discrete, note that it can happen that child_discrete reverts to parent_discrete
                # add noise so that we can converge to the parent if needed
                noisy_mean = np.mean(
                    [parent_discrete, child_discrete], axis=0
                ) + np.random.uniform(
                    low=-0.1, high=0.1, size=len(parent_discrete)
                )
                new_discrete = np.round(noisy_mean, 0)

                new_vector[self.params_obj.cont_mask] = new_continuous
                new_vector[self.params_obj.disc_mask] = new_discrete

                # if child is now feasible, parent becomes new_vector (we expect parent to always be feasible)
                if self._evaluate_feasibility(new_vector) is True:
                    parent_continuous = new_vector[self.params_obj.cont_mask]
                    parent_discrete = new_vector[self.params_obj.disc_mask]
                # if child still infeasible, child becomes new_vector (we expect parent to be the feasible one
                else:
                    child_continuous = new_vector[self.params_obj.cont_mask]
                    child_discrete = new_vector[self.params_obj.disc_mask]

                # convergence criterion is that length of stick is less than 1% in all continuous dimensions
                # for discrete variables, parent and child should be same
                if (
                    np.sum(parent_discrete - child_discrete) < 0.1
                ):  # check all differences are zero
                    parent_continuous_norm = (
                        parent_continuous - lowers
                    ) * inv_range
                    child_continuous_norm = (
                        child_continuous - lowers
                    ) * inv_range
                    # check all differences are within 1% of range
                    if all(
                        np.abs(parent_continuous_norm - child_continuous_norm)
                        < 0.01
                    ):
                        break

                counter += 1
                if (
                    counter > 150
                ):  # convergence above should be reached in 128 iterations max
                    self.log(
                        "constrained evolution procedure ran into trouble - using more iterations than "
                        "theoretically expected",
                        "ERROR",
                    )

        # last parent values are the feasible ones
        new_vector[self.params_obj.cont_mask] = parent_continuous
        new_vector[self.params_obj.disc_mask] = parent_discrete

        # ---------------------------------------------------------
        # (3) Try reset child's categories, otherwise keep parent's
        # ---------------------------------------------------------
        if any(self.params_obj.cat_mask) is True:
            new_vector[self.params_obj.cat_mask] = child_categorical
            if self._evaluate_feasibility(new_vector) is True:
                self._update_individual(child, new_vector)
                return
            else:
                # This HAS to be feasible, otherwise there is a bug
                new_vector[self.params_obj.cat_mask] = parent_categorical
                self._update_individual(child, new_vector)
                return
        else:
            self._update_individual(child, new_vector)
            return

    def _custom_mutation(self, individual, indpb=0.3, continuous_scale=0.1, discrete_scale=0.1):
        """Custom mutation that can handled continuous, discrete, and categorical variables.
        Parameters
        ----------
        individual :
        indpb : float
            Independent probability for each attribute to be mutated.
        continuous_scale : float
            Scale for normally-distributed perturbation of continuous values.
        discrete_scale : float
            Scale for normally-distributed perturbation of discrete values.
        """

        assert len(individual) == len(self.param_space)

<<<<<<< HEAD
        bounds_ix = 0
=======
        bounds_ix = 0 # tracks the index of the bounds
>>>>>>> 618234a2

        for i, param in enumerate(self.param_space):
            param_type = param["type"]

<<<<<<< HEAD

=======
>>>>>>> 618234a2
            if param_type == "continuous":
                if np.random.random() < indpb:
                    # Gaussian perturbation with scale being 0.1 of domain range
                    bound_low = self.bounds[0,bounds_ix]
                    bound_high = self.bounds[1,bounds_ix]
                    scale = (bound_high - bound_low) * continuous_scale
                    individual[i] += np.random.normal(loc=0.0, scale=scale)
                    individual[i] = _project_bounds(
                        individual[i], bound_low, bound_high
                    )
                bounds_ix+=1
            elif param_type == "discrete":
                if np.random.random() < indpb:
                    # add/substract an integer by rounding Gaussian perturbation
                    #scale is 0.1 of domain range
                    bound_low = 0
                    bound_high = len(param.options)-1
                    # if we have very few discrete variables, just move +/- 1
                    if bound_high - bound_low < 10:
                        delta = np.random.choice([-1, 1])
                        individual[i] += delta
                    else:
                        scale = (bound_high - bound_low) * discrete_scale
                        delta = np.random.normal(loc=0.0, scale=scale)
                        individual[i] += np.round(delta, decimals=0)
                    individual[i] = _project_bounds(
                        individual[i], bound_low, bound_high
                    )
                bounds_ix+=1

            elif param_type == "categorical":
<<<<<<< HEAD
=======
                
>>>>>>> 618234a2
                if np.random.random() < indpb:
                    # resample a random category
                    num_options = float(
                        self.param_ranges[i]
                    )  # float so that np.arange returns doubles
                    individual[i] = np.random.choice(
                        list(np.arange(num_options))
                    )
<<<<<<< HEAD
                if not self.params_obj.has_descriptors:
                    bounds_ix += len(self.param_space[i].options)
                else:
                    bounds_ix += len(self.param_space[i].descriptors[0])
            else:
                raise ValueError()
            
=======
                bounds_ix+=int(self.param_ranges[i])
            else:
                raise ValueError()
>>>>>>> 618234a2

        return (individual,)


def cxDummy(ind1, ind2):
    """Dummy crossover that does nothing. This is used when we have a single gene in the chromosomes, such that
    crossover would not change the population.
    """
    return ind1, ind2


def _project_bounds(x, x_low, x_high):
    if x < x_low:
        return x_low
    elif x > x_high:
        return x_high
    else:
        return x
    


def param_vectors_to_deap_population(param_vectors):
    population = []
    for param_vector in param_vectors:
        ind = creator.Individual(param_vector)
        population.append(ind)
    return population<|MERGE_RESOLUTION|>--- conflicted
+++ resolved
@@ -315,28 +315,11 @@
         best_idxs = np.argsort(acqf_vals)[:self.batch_size]
         best_batch_pop = np.array(population)[best_idxs]
 
-<<<<<<< HEAD
         # TODO: this bit is pretty hacky...
         best_batch_pop_deindex = self.deindexify(best_batch_pop)
         best_batch_pop_deindex = reverse_normalize(
             best_batch_pop_deindex,self.params_obj._mins_x,self.params_obj._maxs_x,
         )
-=======
-
-        # TODO: this is pretty hacky...
-        # Does this re-normalize things??
-        best_batch_pop_deindex = self.deindexify(best_batch_pop) # scaled
-
-
-        best_batch_pop_deindex = reverse_normalize(
-            best_batch_pop_deindex, 
-            self.params_obj._mins_x,
-            self.params_obj._maxs_x,
-            #np.array(self.params_obj.bounds[0]), # mins
-            #np.array(self.params_obj.bounds[1]), # maxs
-        )
-
->>>>>>> 618234a2
 
         best_batch = []
         for best_index, best_deindex in zip(best_batch_pop,best_batch_pop_deindex):
@@ -608,19 +591,11 @@
 
         assert len(individual) == len(self.param_space)
 
-<<<<<<< HEAD
         bounds_ix = 0
-=======
-        bounds_ix = 0 # tracks the index of the bounds
->>>>>>> 618234a2
 
         for i, param in enumerate(self.param_space):
             param_type = param["type"]
 
-<<<<<<< HEAD
-
-=======
->>>>>>> 618234a2
             if param_type == "continuous":
                 if np.random.random() < indpb:
                     # Gaussian perturbation with scale being 0.1 of domain range
@@ -652,10 +627,6 @@
                 bounds_ix+=1
 
             elif param_type == "categorical":
-<<<<<<< HEAD
-=======
-                
->>>>>>> 618234a2
                 if np.random.random() < indpb:
                     # resample a random category
                     num_options = float(
@@ -664,7 +635,6 @@
                     individual[i] = np.random.choice(
                         list(np.arange(num_options))
                     )
-<<<<<<< HEAD
                 if not self.params_obj.has_descriptors:
                     bounds_ix += len(self.param_space[i].options)
                 else:
@@ -672,11 +642,6 @@
             else:
                 raise ValueError()
             
-=======
-                bounds_ix+=int(self.param_ranges[i])
-            else:
-                raise ValueError()
->>>>>>> 618234a2
 
         return (individual,)
 
